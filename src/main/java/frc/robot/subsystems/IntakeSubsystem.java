package frc.robot.subsystems;

import com.revrobotics.ColorMatch;
import com.revrobotics.ColorSensorV3;

import edu.wpi.first.wpilibj.Timer;
import edu.wpi.first.wpilibj.PowerDistribution.ModuleType;
import edu.wpi.first.wpilibj.motorcontrol.MotorController;
import edu.wpi.first.wpilibj.motorcontrol.PWMSparkMax;
import edu.wpi.first.wpilibj.shuffleboard.Shuffleboard;
import edu.wpi.first.wpilibj.util.Color;
import edu.wpi.first.wpilibj2.command.SubsystemBase;
import frc.robot.Constants;
import edu.wpi.first.wpilibj.I2C;
import edu.wpi.first.wpilibj.PneumaticsModuleType;
import edu.wpi.first.wpilibj.Compressor;
import edu.wpi.first.wpilibj.DigitalInput;
<<<<<<< HEAD
import edu.wpi.first.wpilibj.DoubleSolenoid;
=======
import edu.wpi.first.wpilibj.DriverStation;
>>>>>>> 36fbb573

public class IntakeSubsystem extends SubsystemBase {
    private static final double NORMAL_INTAKING_SPEED = -1.0;
    private static final double REJECTION_INTAKING_SPEED = 1.0;
    private double intakeSpeed = NORMAL_INTAKING_SPEED;

    private enum StateValues {
        START,
        DEPLOY,
        INTAKE_UPTAKE_ON,
        INTAKE_UPTAKE_ON_BALL_IN_INDEXER,
        INTAKE_UPTAKE_ON_FIRING,
        INTAKE_UPTAKE_OFF,
        INTAKE_UPTAKE_OFF_BALL_IN_INDEXER,
        INTAKE_UPTAKE_ON_BALL_IN_INDEXER_AND_UPTAKE,
        INTAKE_UPTAKE_OFF_FIRING
    }
    private StateValues currentState = StateValues.START;

    private boolean receivedFireCommand = false;

    /**
     * True if the intake and uptake are active(pull balls in).
     */
    private boolean intakeAndUptakeEnabled = false;

    private static final double PNEUMATICS_DEPLOY_WAIT_TIME_SEC = 1.0;

    /**
     * Records when we entered the {@link StateValues#DEPLOY DEPLOY} state last;
     * this way, we assume after {@link #PNEUMATICS_DEPLOY_WAIT_TIME_SEC} amount of time the intake should
     * be deployed.
     *
     * A value of 0 is treated specially here: it indicates that we are entering
     * the DEPLOY state anew.  Otherwise, its value will be when we entered the DEPLOY
     * state last.
     */
    private double pneumaticsDeployStartTimeSec = 0;

    /**
     * The time passed, in seconds, after the indexer motors start turning.
     */
    private double indexerStartTimeSec = 0;

    /**
     * Okay, the indexer motors are on.  The ball goes <b>fwoomp!</b> and releases
     * to the shooter flywheel.  Nice!  Now, when do you turn those bad boys off?
     *
     * <ul>
     *   <li>
     *     Real answer: When the sensor says there's no ball there anymore.
     *   </li>
     *   <li>
     *     Temporary answer (since we don't have a sensor): Just wait for
     *     {@link #WAIT_INDEXER_SPIN_TIME_SEC} seconds and then assume that the
     *     ball is well and truly launched.
     *   </li>
     * </ul>
     */
    private static final double WAIT_INDEXER_SPIN_TIME_SEC = 3;

    private double redColorValue;

    private double greenColorValue;

    private double blueColorValue;

    /**
     * Color sensor will be used to detect which type of ball is entering our intake system.
     */
    private ColorSensorV3 colorSensor = new ColorSensorV3(I2C.Port.kOnboard);

    /**
     * Color matcher will take the inputted values and use a 3d plane to estimate their distance from our
     * preset values of what the colors should be to determine if they are correct.
     */
    private final ColorMatch colorMatcher = new ColorMatch();

    /**
     * Preset values that will be used to check if the color our sensor is seeing is close enough to what we want it to be.
     */
    private final Color kBlueBall = new Color(0, 0, 0);
    private final Color kRedBall = new Color(0, 0, 0);


    /**
     * Allows us to swap whether we want to deploy and turn on our intake at the beginning of teleop or not.
     * Possible values are: {@link IntakeSubsystem#StateValues.INTAKE_UPTAKE_ON INTAKE_UPTAKE_ON},
     * {@link IntakeSubsystem#StateValues.INTAKE_UPTAKE_OFF INTAKE_UPTAKE_OFF}
     */
    private static final StateValues STATE_AFTER_DEPLOY = StateValues.INTAKE_UPTAKE_OFF;

    /**
     * The uptake motor controls the diagonal belt which brings balls from the ground level up to the parallel indexer belts.
     */
    private MotorController uptakeMotor = null;

    /**
     * The intake motor controls an axle with Mecanum rollers on either end.  Balls that the robot drives into are squished between
     * the intake rollers and the ground, driving them inexorably into the entrance to the uptake.
     */
    private MotorController intakeMotor = null;

    /**
     * This represents an adafruit IR breakbeam sensor (SKU number 2168) which will detect when a ball is in the indexer.
     * https://www.adafruit.com/product/2168
     */
    private DigitalInput indexerSensor = null;

<<<<<<< HEAD
      //private final Compressor compressor = new Compressor();
    //private final DoubleSolenoid solenoid = new DoubleSolenoid();

    private Compressor comp = null;
    private DoubleSolenoid solenoidRight = null;
    private DoubleSolenoid solenoidLeft = null;

    /**
     * The state of the intake. If true, the intake is deployed. When we turn
     * the robot on, we expect the intake to be in the upright position (ie, false).
     */
    private boolean intakeDeployedState = false;
=======
    private static final double NORMAL_INTAKING_SPEED = -1.0;
    private static final double REJECTION_INTAKING_SPEED = 1.0;
    private double intakeSpeed = NORMAL_INTAKING_SPEED;

>>>>>>> 36fbb573

    public IntakeSubsystem() {
        colorMatcher.addColorMatch(kBlueBall);
        colorMatcher.addColorMatch(kRedBall);

        uptakeMotor = new PWMSparkMax(Constants.UPTAKE_MOTOR_PWM_PORT);
        intakeMotor = new PWMSparkMax(Constants.INTAKE_MOTOR_PWM_PORT);
        indexerSensor = new DigitalInput(Constants.INDEX_SENSOR_DIO_PORT);

        var shuffleboardTab = Shuffleboard.getTab("Intake");
        shuffleboardTab.addBoolean("intakeUptakeEnabled", () -> intakeAndUptakeEnabled);
        shuffleboardTab.addBoolean("receivedFireCommand", () -> receivedFireCommand);
        shuffleboardTab.addNumber("pneumaticsDeployStartTimeSec", () -> pneumaticsDeployStartTimeSec);
        shuffleboardTab.addString("currentState", () -> currentState.toString());

        // For the Color Sensor.
        shuffleboardTab.addNumber("red", () -> colorSensor.getRed());
        shuffleboardTab.addNumber("green", () -> colorSensor.getGreen());
        shuffleboardTab.addNumber("blue", () -> colorSensor.getBlue());
        shuffleboardTab.addNumber("IR", () -> colorSensor.getIR());
        shuffleboardTab.addBoolean("BallInIndexer", () -> !indexerSensor.get());

        // For the pneumatic solenoids.
        comp = new Compressor(0, PneumaticsModuleType.CTREPCM);
        solenoidRight = new DoubleSolenoid(PneumaticsModuleType.CTREPCM, 0, 1);
        solenoidLeft = new DoubleSolenoid(PneumaticsModuleType.CTREPCM, 2, 3);

        // Activate the compressor immediately. There are pressure gauges on the robot
        // that will automatically stop and start the compressor when the pressure dips
        // below the working and storage pressure.
        comp.enableAnalog(Constants.MINIMUM_COMPRESSOR_PSI, Constants.MAXIMUM_COMPRESSOR_PSI);
    }

    /**
     * Allows the use of a state machine that will call functions based on what the intake
     * function will be. These states can be to intake balls, reject balls, or be at
     * rest, waiting for the ball to be detected.
     */
    @Override
    public void periodic() {
        intakeSpeed = NORMAL_INTAKING_SPEED;

        updateIntakeSpeed();

        switch(currentState) {
            case START:
                currentState = StateValues.DEPLOY;
                break;
            case DEPLOY:
                if (this.pneumaticsDeployStartTimeSec == 0) {
                    // We have just entered the DEPLOY state.
                    intakeMotor.stopMotor();
                    uptakeMotor.stopMotor();

                    if (IntakeSubsystem.STATE_AFTER_DEPLOY == StateValues.INTAKE_UPTAKE_OFF) {
                        // if we don't want to deploy our intake, just immediately go to intake uptake off state.
                        this.currentState = StateValues.INTAKE_UPTAKE_OFF;
                        pneumaticsDeployStartTimeSec = 0;
                    } else {
                        intakeAndUptakeEnabled = true;
                        System.out.printf("Pneumatics Enabled\n");
                        // Set the start time if we just entered deploy
                        this.pneumaticsDeployStartTimeSec = Timer.getFPGATimestamp();
                    }
                }
                if (Timer.getFPGATimestamp() - pneumaticsDeployStartTimeSec >= PNEUMATICS_DEPLOY_WAIT_TIME_SEC) {
                    // checking if wait time for pneumatics has elapsed.
                    currentState = StateValues.INTAKE_UPTAKE_ON;
                    pneumaticsDeployStartTimeSec = 0;
                }
                break;
            case INTAKE_UPTAKE_ON:
                // As long as we're in this state, the intake and uptake should be moving.
                intakeMotor.set(intakeSpeed);
                uptakeMotor.set(1.0);

                if (!intakeAndUptakeEnabled) {
                    // Checking if intake and uptake was told to stop, then switching the state to off.
                    currentState = StateValues.INTAKE_UPTAKE_OFF;

                } else if (ballInIndexer() && intakeUptakeMotorFULL()) {
                    currentState = StateValues.INTAKE_UPTAKE_ON_BALL_IN_INDEXER;
                    this.receivedFireCommand = false;
                }
                break;

            case INTAKE_UPTAKE_ON_BALL_IN_INDEXER:
                if (!intakeAndUptakeEnabled) {
                    // Checking if intake and uptake was told to stop, then switching the state to off.
                    currentState = StateValues.INTAKE_UPTAKE_OFF;
                } else if (ballInIndexer() && ballInUptake()) {
                    // Switches states once there are the maximum amount of balls in the bot.
                    currentState = StateValues.INTAKE_UPTAKE_ON_BALL_IN_INDEXER_AND_UPTAKE;
                } else if (commandedToFire()) {
                    // If told to shoot, move to the firing state
                    currentState = StateValues.INTAKE_UPTAKE_ON_FIRING;
                }
                break;

            case INTAKE_UPTAKE_ON_FIRING:
                if (indexerStartTimeSec == 0) {
                    // We just entered the INTAKE_UPTAKE_ON_FIRING state.
                    indexerStartTimeSec = Timer.getFPGATimestamp();
                    System.out.print("Releasing Ball - spinning indexer forward\n");
                } else if (Timer.getFPGATimestamp() - indexerStartTimeSec >= WAIT_INDEXER_SPIN_TIME_SEC) {
                    // If control makes here, we assume that the indexer has been on long
                    // enough to have fully released the ball to the shooter.
                    //
                    // TODO: Replace with a test that actually uses the indexer sensor.
                    currentState = StateValues.INTAKE_UPTAKE_ON;
                    System.out.print("Turning indexer on\n");
                    indexerStartTimeSec = 0;
                }
                break;


            case INTAKE_UPTAKE_OFF:
                // As long as we're in this state, the intake and uptake should not be moving.
                intakeMotor.stopMotor();
                uptakeMotor.stopMotor();

                if (intakeAndUptakeEnabled) {
                    // Checking if intake and uptake was told to stop, then switching the state to off.
                    currentState = StateValues.INTAKE_UPTAKE_ON;

                } else if (ballInIndexer() && intakeUptakeMotorFULL()) {
                    currentState = StateValues.INTAKE_UPTAKE_OFF_BALL_IN_INDEXER;
                    receivedFireCommand = false;
                }
                break;

            case INTAKE_UPTAKE_OFF_BALL_IN_INDEXER:
                if (intakeAndUptakeEnabled) {
                    // Checking if intake and uptake was told to stop, then switching the state to off.
                    currentState = StateValues.INTAKE_UPTAKE_ON;
                } else if (commandedToFire()) {
                    // If told to shoot, move to the firing state
                    currentState = StateValues.INTAKE_UPTAKE_OFF_FIRING;
                }
                break;

            case INTAKE_UPTAKE_ON_BALL_IN_INDEXER_AND_UPTAKE:
                // If control makes it here, we already had a ball in the indexer *and*
                // we detected another in the uptake.  That's two balls in our
                // digestive system; Rapid React rules forbid a robot from eating
                // more than two.  So we must politely decline any future chance of
                // of a meal.  For now.
                //intakeMotor.stopMotor();
                //uptakeMotor.stopMotor();

                if (commandedToFire()) {
                    currentState = StateValues.INTAKE_UPTAKE_ON_FIRING;
                    // Ball should be loaded
                } else if (!intakeAndUptakeEnabled) {
                    // Hitting the B Button while we are in the holding state while the
                    // robot is full, the robot is already stop. Transistion us from
                    // the holding state to the intak uptake off.
                    currentState = StateValues.INTAKE_UPTAKE_OFF;
                }
                break;

            case INTAKE_UPTAKE_OFF_FIRING:
                if (indexerStartTimeSec == 0) {
                    // We just entered the INTAKE_UPTAKE_OFF_FIRING state.
                    indexerStartTimeSec = Timer.getFPGATimestamp();
                    System.out.print("Releasing Ball - spinning indexer forward\n");
                }
                if (Timer.getFPGATimestamp() - indexerStartTimeSec >= WAIT_INDEXER_SPIN_TIME_SEC) {
                    // If control is here, ball has been shot
                    //
                    // TODO: Replace with a test that actually uses the indexer sensor.
                    currentState = StateValues.INTAKE_UPTAKE_OFF;
                    System.out.print("Turning indexer off\n");
                    indexerStartTimeSec = 0;
                }
                break;
            } // periodic ends
        }
    
    /**
     * Changes intake wheel direction depeding on the color of the ball.
     * Uses color alliance and ball color from color sensor.
     */
    private void updateIntakeSpeed() {
        
        boolean blueBallDetected = false;
        boolean onBlueAlliance = (DriverStation.getAlliance() == DriverStation.Alliance.Blue);

        if (onBlueAlliance != blueBallDetected) {  
            intakeSpeed = REJECTION_INTAKING_SPEED;
        }
        else {
            intakeSpeed = NORMAL_INTAKING_SPEED;
        }
    }

    /**
     * Toggles the intake and uptake motors.
     */
    public void toggleIntakeUptake() {
        if (this.intakeAndUptakeEnabled) {
            intakeAndUptakeEnabled = false;
        } else {
            intakeAndUptakeEnabled = true;
        }
    }

    /**
     * Detects if there is a ball in the indexer, using indexer sensor.
     */
    private boolean ballInIndexer() {
        return !indexerSensor.get();
    }

    /**
     * Tells if the intake/uptake are at full speed.
     */
    public boolean intakeUptakeMotorFULL() {
        // TODO: look at motor values or wait (to check if the intake motors are at full speed).
        // Going to fake it because we dont have either ^ .
        return true;
    }

    /**
     * Tells if the uptake is full.
     * @return Temporarily true all the time
     */
    public boolean ballInUptake() {
        // No sensor in the uptake. Will return false as we are unsure as to whether there is a ball
        return false;
    }

    /**
     * Tells the InputSubsystem to release the cargo into the hooded shooter's
     * fly wheels.
     */
    public void releaseCargoToShooter() {
        receivedFireCommand = true;
    }

    /**
     * Tells us if {@link #releaseCargoToShooter()} recently called.
     */
    public boolean commandedToFire() {
        return receivedFireCommand;
    }

    /**
     * Deploy or retract the intake assembly.
     * @param deploy True if the intake should be deployed out, and false if
     *               we should retract it inward.
     */
    public void deployIntake(boolean deploy) {
        if (deploy) {
            solenoidLeft.set(DoubleSolenoid.Value.kForward);
            solenoidRight.set(DoubleSolenoid.Value.kForward);
        } else {
            solenoidLeft.set(DoubleSolenoid.Value.kReverse);
            solenoidRight.set(DoubleSolenoid.Value.kReverse);
        }
        intakeDeployedState = deploy;
    }

    public boolean isIntakeDeployed() {
        return intakeDeployedState;
    }
}

<|MERGE_RESOLUTION|>--- conflicted
+++ resolved
@@ -15,11 +15,8 @@
 import edu.wpi.first.wpilibj.PneumaticsModuleType;
 import edu.wpi.first.wpilibj.Compressor;
 import edu.wpi.first.wpilibj.DigitalInput;
-<<<<<<< HEAD
 import edu.wpi.first.wpilibj.DoubleSolenoid;
-=======
 import edu.wpi.first.wpilibj.DriverStation;
->>>>>>> 36fbb573
 
 public class IntakeSubsystem extends SubsystemBase {
     private static final double NORMAL_INTAKING_SPEED = -1.0;
@@ -129,7 +126,6 @@
      */
     private DigitalInput indexerSensor = null;
 
-<<<<<<< HEAD
       //private final Compressor compressor = new Compressor();
     //private final DoubleSolenoid solenoid = new DoubleSolenoid();
 
@@ -142,12 +138,6 @@
      * the robot on, we expect the intake to be in the upright position (ie, false).
      */
     private boolean intakeDeployedState = false;
-=======
-    private static final double NORMAL_INTAKING_SPEED = -1.0;
-    private static final double REJECTION_INTAKING_SPEED = 1.0;
-    private double intakeSpeed = NORMAL_INTAKING_SPEED;
-
->>>>>>> 36fbb573
 
     public IntakeSubsystem() {
         colorMatcher.addColorMatch(kBlueBall);
@@ -326,17 +316,17 @@
                 break;
             } // periodic ends
         }
-    
+
     /**
      * Changes intake wheel direction depeding on the color of the ball.
      * Uses color alliance and ball color from color sensor.
      */
     private void updateIntakeSpeed() {
-        
+
         boolean blueBallDetected = false;
         boolean onBlueAlliance = (DriverStation.getAlliance() == DriverStation.Alliance.Blue);
 
-        if (onBlueAlliance != blueBallDetected) {  
+        if (onBlueAlliance != blueBallDetected) {
             intakeSpeed = REJECTION_INTAKING_SPEED;
         }
         else {
