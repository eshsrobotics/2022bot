package frc.robot.subsystems;

import com.revrobotics.ColorMatch;
import com.revrobotics.ColorSensorV3;

import edu.wpi.first.wpilibj.Timer;
import edu.wpi.first.wpilibj.motorcontrol.MotorController;
import edu.wpi.first.wpilibj.motorcontrol.PWMSparkMax;
import edu.wpi.first.wpilibj.shuffleboard.Shuffleboard;
import edu.wpi.first.wpilibj.util.Color;
import edu.wpi.first.wpilibj2.command.SubsystemBase;
import frc.robot.Constants;
import edu.wpi.first.wpilibj.I2C;
import edu.wpi.first.wpilibj.DigitalInput;

public class IntakeSubsystem extends SubsystemBase {
    private static final double NORMAL_INTAKING_SPEED = -1.0;
    private static final double REJECTION_INTAKING_SPEED = 1.0;
    private double intakeSpeed = NORMAL_INTAKING_SPEED;

    private enum StateValues {
        START,
        DEPLOY,
        INTAKE_UPTAKE_ON,
        INTAKE_UPTAKE_ON_BALL_IN_INDEXER,
        INTAKE_UPTAKE_ON_FIRING,
        INTAKE_UPTAKE_OFF,
        INTAKE_UPTAKE_OFF_BALL_IN_INDEXER,
        INTAKE_UPTAKE_ON_BALL_IN_INDEXER_AND_UPTAKE,
        INTAKE_UPTAKE_OFF_FIRING
    }
    private StateValues currentState = StateValues.START;

    private boolean receivedFireCommand = false;

    /**
     * True if the intake and uptake are active(pull balls in).
     */
    private boolean intakeAndUptakeEnabled = false;

    private static final double PNEUMATICS_DEPLOY_WAIT_TIME_SEC = 1.0;

    /**
     * Records when we entered the {@link StateValues#DEPLOY DEPLOY} state last;
     * this way, we assume after {@link #PNEUMATICS_DEPLOY_WAIT_TIME_SEC} amount of time the intake should
     * be deployed.
     *
     * A value of 0 is treated specially here: it indicates that we are entering
     * the DEPLOY state anew.  Otherwise, its value will be when we entered the DEPLOY
     * state last.
     */
    private double pneumaticsDeployStartTimeSec = 0;

    /**
     * The time passed, in seconds, after the indexer motors start turning.
     */
    private double indexerStartTimeSec = 0;

    /**
     * Okay, the indexer motors are on.  The ball goes <b>fwoomp!</b> and releases
     * to the shooter flywheel.  Nice!  Now, when do you turn those bad boys off?
     *
     * <ul>
     *   <li>
     *     Real answer: When the sensor says there's no ball there anymore.
     *   </li>
     *   <li>
     *     Temporary answer (since we don't have a sensor): Just wait for
     *     {@link #WAIT_INDEXER_SPIN_TIME_SEC} seconds and then assume that the
     *     ball is well and truly launched.
     *   </li>
     * </ul>
     */
    private static final double WAIT_INDEXER_SPIN_TIME_SEC = 3;

    private double redColorValue;

    private double greenColorValue;

    private double blueColorValue;

    /**
     * Color sensor will be used to detect which type of ball is entering our intake system.
     */
    private ColorSensorV3 colorSensor = new ColorSensorV3(I2C.Port.kOnboard);

    /**
     * Color matcher will take the inputted values and use a 3d plane to estimate their distance from our
     * preset values of what the colors should be to determine if they are correct.
     */
    private final ColorMatch colorMatcher = new ColorMatch();

    /**
     * Preset values that will be used to check if the color our sensor is seeing is close enough to what we want it to be.
     */
    private final Color kBlueBall = new Color(0, 0, 0);
    private final Color kRedBall = new Color(0, 0, 0);


    /**
     * Allows us to swap whether we want to deploy and turn on our intake at the beginning of teleop or not.
     * Possible values are: {@link IntakeSubsystem#StateValues.INTAKE_UPTAKE_ON INTAKE_UPTAKE_ON},
     * {@link IntakeSubsystem#StateValues.INTAKE_UPTAKE_OFF INTAKE_UPTAKE_OFF}
     */
    private static final StateValues STATE_AFTER_DEPLOY = StateValues.INTAKE_UPTAKE_OFF;

    /**
     * The uptake motor controls the diagonal belt which brings balls from the ground level up to the parallel indexer belts.
     */
    private MotorController uptakeMotor = null;

    /**
     * The intake motor controls an axle with Mecanum rollers on either end.  Balls that the robot drives into are squished between
     * the intake rollers and the ground, driving them inexorably into the entrance to the uptake.
     */
    private MotorController intakeMotor = null;

    /**
     * This represents an adafruit IR breakbeam sensor (SKU number 2168) which will detect when a ball is in the indexer. 
     * https://www.adafruit.com/product/2168
     */
    private DigitalInput indexerSensor = null;


    public IntakeSubsystem() {
        colorMatcher.addColorMatch(kBlueBall);
        colorMatcher.addColorMatch(kRedBall);

        uptakeMotor = new PWMSparkMax(Constants.UPTAKE_MOTOR_PWM_PORT);
        intakeMotor = new PWMSparkMax(Constants.INTAKE_MOTOR_PWM_PORT);
        indexerSensor = new DigitalInput(Constants.INDEX_SENSOR_DIO_PORT);

        var shuffleboardTab = Shuffleboard.getTab("Intake");
        shuffleboardTab.addBoolean("intakeUptakeEnabled", () -> intakeAndUptakeEnabled);
        shuffleboardTab.addBoolean("receivedFireCommand", () -> receivedFireCommand);
        shuffleboardTab.addNumber("pneumaticsDeployStartTimeSec", () -> pneumaticsDeployStartTimeSec);
        shuffleboardTab.addString("currentState", () -> currentState.toString());
<<<<<<< HEAD

        // For the Color Sensor.
        shuffleboardTab.addNumber("red", () -> colorSensor.getRed());
        shuffleboardTab.addNumber("green", () -> colorSensor.getGreen());
        shuffleboardTab.addNumber("blue", () -> colorSensor.getBlue());
        shuffleboardTab.addNumber("IR", () -> colorSensor.getIR());
=======
        shuffleboardTab.addBoolean("BallInIndexer", () -> !indexerSensor.get());

        
>>>>>>> d687e130
    }

    /**
     * Allows the use of a state machine that will call functions based on what the intake
     * function will be. These states can be to intake balls, reject balls, or be at
     * rest, waiting for the ball to be detected.
     */
    @Override
    public void periodic() {
        intakeSpeed = NORMAL_INTAKING_SPEED;

        switch(currentState) {
            case START:
                currentState = StateValues.DEPLOY;
                break;
            case DEPLOY:
                if (this.pneumaticsDeployStartTimeSec == 0) {
                    // We have just entered the DEPLOY state.
                    intakeMotor.stopMotor();
                    uptakeMotor.stopMotor();

                    if (IntakeSubsystem.STATE_AFTER_DEPLOY == StateValues.INTAKE_UPTAKE_OFF) {
                        // if we don't want to deploy our intake, just immediately go to intake uptake off state.
                        this.currentState = StateValues.INTAKE_UPTAKE_OFF;
                        pneumaticsDeployStartTimeSec = 0;
                    } else {
                        intakeAndUptakeEnabled = true;
                        System.out.printf("Pneumatics Enabled\n");
                        // Set the start time if we just entered deploy
                        this.pneumaticsDeployStartTimeSec = Timer.getFPGATimestamp();
                    }
                }
                if (Timer.getFPGATimestamp() - pneumaticsDeployStartTimeSec >= PNEUMATICS_DEPLOY_WAIT_TIME_SEC) {
                    // checking if wait time for pneumatics has elapsed.
                    currentState = StateValues.INTAKE_UPTAKE_ON;
                    pneumaticsDeployStartTimeSec = 0;
                }
                break;
            case INTAKE_UPTAKE_ON:
                // As long as we're in this state, the intake and uptake should be moving.
                intakeMotor.set(intakeSpeed);
                uptakeMotor.set(1.0);

                if (!intakeAndUptakeEnabled) {
                    // Checking if intake and uptake was told to stop, then switching the state to off.
                    currentState = StateValues.INTAKE_UPTAKE_OFF;

                } else if (ballInIndexer() && intakeUptakeMotorFULL()) {
                    currentState = StateValues.INTAKE_UPTAKE_ON_BALL_IN_INDEXER;
                    this.receivedFireCommand = false;
                }
                break;

            case INTAKE_UPTAKE_ON_BALL_IN_INDEXER:
                if (!intakeAndUptakeEnabled) {
                    // Checking if intake and uptake was told to stop, then switching the state to off.
                    currentState = StateValues.INTAKE_UPTAKE_OFF;
                } else if (ballInIndexer() && ballInUptake()) {
                    // Switches states once there are the maximum amount of balls in the bot.
                    currentState = StateValues.INTAKE_UPTAKE_ON_BALL_IN_INDEXER_AND_UPTAKE;
                } else if (commandedToFire()) {
                    // If told to shoot, move to the firing state
                    currentState = StateValues.INTAKE_UPTAKE_ON_FIRING;
                }
                break;

            case INTAKE_UPTAKE_ON_FIRING:
                if (indexerStartTimeSec == 0) {
                    // We just entered the INTAKE_UPTAKE_ON_FIRING state.
                    indexerStartTimeSec = Timer.getFPGATimestamp();
                    System.out.print("Releasing Ball - spinning indexer forward\n");
                } else if (Timer.getFPGATimestamp() - indexerStartTimeSec >= WAIT_INDEXER_SPIN_TIME_SEC) {
                    // If control makes here, we assume that the indexer has been on long
                    // enough to have fully released the ball to the shooter.
                    //
                    // TODO: Replace with a test that actually uses the indexer sensor.
                    currentState = StateValues.INTAKE_UPTAKE_ON;
                    System.out.print("Turning indexer on\n");
                    indexerStartTimeSec = 0;
                }
                break;


            case INTAKE_UPTAKE_OFF:
                // As long as we're in this state, the intake and uptake should not be moving.
                intakeMotor.stopMotor();
                uptakeMotor.stopMotor();

                if (intakeAndUptakeEnabled) {
                    // Checking if intake and uptake was told to stop, then switching the state to off.
                    currentState = StateValues.INTAKE_UPTAKE_ON;

                } else if (ballInIndexer() && intakeUptakeMotorFULL()) {
                    currentState = StateValues.INTAKE_UPTAKE_OFF_BALL_IN_INDEXER;
                    receivedFireCommand = false;
                }
                break;

            case INTAKE_UPTAKE_OFF_BALL_IN_INDEXER:
                if (intakeAndUptakeEnabled) {
                    // Checking if intake and uptake was told to stop, then switching the state to off.
                    currentState = StateValues.INTAKE_UPTAKE_ON;
                } else if (commandedToFire()) {
                    // If told to shoot, move to the firing state
                    currentState = StateValues.INTAKE_UPTAKE_OFF_FIRING;
                }
                break;

            case INTAKE_UPTAKE_ON_BALL_IN_INDEXER_AND_UPTAKE:
                // If control makes it here, we already had a ball in the indexer *and*
                // we detected another in the uptake.  That's two balls in our
                // digestive system; Rapid React rules forbid a robot from eating
                // more than two.  So we must politely decline any future chance of
                // of a meal.  For now.
                intakeMotor.stopMotor();
                uptakeMotor.stopMotor();

                if (commandedToFire()) {
                    currentState = StateValues.INTAKE_UPTAKE_ON_FIRING;
                    // Ball should be loaded
                } else if (!intakeAndUptakeEnabled) {
                    // Hitting the B Button while we are in the holding state while the
                    // robot is full, the robot is already stop. Transistion us from
                    // the holding state to the intak uptake off.
                    currentState = StateValues.INTAKE_UPTAKE_OFF;
                }
                break;

            case INTAKE_UPTAKE_OFF_FIRING:
                if (indexerStartTimeSec == 0) {
                    // We just entered the INTAKE_UPTAKE_OFF_FIRING state.
                    indexerStartTimeSec = Timer.getFPGATimestamp();
                    System.out.print("Releasing Ball - spinning indexer forward\n");
                }
                if (Timer.getFPGATimestamp() - indexerStartTimeSec >= WAIT_INDEXER_SPIN_TIME_SEC) {
                    // If control is here, ball has been shot
                    //
                    // TODO: Replace with a test that actually uses the indexer sensor.
                    currentState = StateValues.INTAKE_UPTAKE_OFF;
                    System.out.print("Turning indexer off\n");
                    indexerStartTimeSec = 0;
                }
                break;
            } // periodic ends
        }

    /**
     * Toggles the intake and uptake motors.
     */
    public void toggleIntakeUptake() {
        if (this.intakeAndUptakeEnabled) {
            intakeAndUptakeEnabled = false;
        } else {
            intakeAndUptakeEnabled = true;
        }
    }

    /**
     * Detects if there is a ball in the indexer, using indexer sensor.
     */
    private boolean ballInIndexer() {
        return !indexerSensor.get();
    }

    /**
     * Tells if the intake/uptake are at full speed.
     */
    public boolean intakeUptakeMotorFULL() {
        // TODO: look at motor values or wait (to check if the intake motors are at full speed).
        // Going to fake it because we dont have either ^ .
        return true;
    }

    /**
     * Tells if the uptake is full.
     * @return Temporarily true all the time
     */
    public boolean ballInUptake() {
        // TODO: Once the sensor is implemented, change varible and method right.
        return true;
    }

    /**
     * Tells the InputSubsystem to release the cargo into the hooded shooter's
     * fly wheels.
     */
    public void releaseCargoToShooter() {
        receivedFireCommand = true;
    }

    /**
     * Tells us if {@link #releaseCargoToShooter()} recently called.
     */
    public boolean commandedToFire() {
        return receivedFireCommand;
    }





}

<|MERGE_RESOLUTION|>--- conflicted
+++ resolved
@@ -116,7 +116,7 @@
     private MotorController intakeMotor = null;
 
     /**
-     * This represents an adafruit IR breakbeam sensor (SKU number 2168) which will detect when a ball is in the indexer. 
+     * This represents an adafruit IR breakbeam sensor (SKU number 2168) which will detect when a ball is in the indexer.
      * https://www.adafruit.com/product/2168
      */
     private DigitalInput indexerSensor = null;
@@ -135,18 +135,15 @@
         shuffleboardTab.addBoolean("receivedFireCommand", () -> receivedFireCommand);
         shuffleboardTab.addNumber("pneumaticsDeployStartTimeSec", () -> pneumaticsDeployStartTimeSec);
         shuffleboardTab.addString("currentState", () -> currentState.toString());
-<<<<<<< HEAD
 
         // For the Color Sensor.
         shuffleboardTab.addNumber("red", () -> colorSensor.getRed());
         shuffleboardTab.addNumber("green", () -> colorSensor.getGreen());
         shuffleboardTab.addNumber("blue", () -> colorSensor.getBlue());
         shuffleboardTab.addNumber("IR", () -> colorSensor.getIR());
-=======
         shuffleboardTab.addBoolean("BallInIndexer", () -> !indexerSensor.get());
 
-        
->>>>>>> d687e130
+
     }
 
     /**
