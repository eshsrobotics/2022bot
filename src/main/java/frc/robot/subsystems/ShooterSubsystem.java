package frc.robot.subsystems;

import java.security.spec.EncodedKeySpec;

import com.revrobotics.CANSparkMax;
import com.revrobotics.ControlType;
import com.revrobotics.RelativeEncoder;
import com.revrobotics.SparkMaxPIDController;
import com.revrobotics.CANSparkMaxLowLevel.MotorType;

import edu.wpi.first.math.MathUtil;
import edu.wpi.first.math.controller.PIDController;
import edu.wpi.first.networktables.NetworkTableEntry;
import edu.wpi.first.wpilibj.DigitalInput;
import edu.wpi.first.wpilibj.PWM;
import edu.wpi.first.wpilibj.motorcontrol.MotorController;
import edu.wpi.first.wpilibj.shuffleboard.Shuffleboard;
import edu.wpi.first.wpilibj.shuffleboard.ShuffleboardTab;
import edu.wpi.first.wpilibj2.command.PIDCommand;
import edu.wpi.first.wpilibj2.command.SubsystemBase;
import edu.wpi.first.wpilibj2.command.button.Button;
import frc.robot.Constants;

/**
 * This subsystem is used for all the hooded shooter functions, including
 * the turret, hooded shooter angles, and flywheel speed.
 */
public class ShooterSubsystem extends SubsystemBase {

    private static final double EPSILON = 0.01;

   /**
    * The amount by which {@link #currentHoodPosition} increments during each
    * iteration of {@link #periodic periodic()} -- this always has a value of
    * {@link #HOOD_INCREMENT_VALUE +HOOD_INCREMENT_VALUE},
    * {@link #HOOD_INCREMENT_VALUE -HOOD_INCREMENT_VALUE}, or 0.
    */
    private double currentHoodIncrement = 0;

    /**
     * The current position of the left and right servos that control the
     * hooded shooter's position, ranging between 0.0 and 1.0.
     */
    private double currentHoodPosition = 0;

    /**
     * The shooter turntable's current speed.  This is either equal to the last speed
     * set by {@link #turn(double)} or 0.0 (if we hit the limit switch.)
     */
    private double turntableSpeed = 0;

    /**
     * What directions should the turntable be allowed to rotate?
     *
     * Negative: Rotate counterclockwise only (we reached our clockwise limit.)
     * 0:        We may rotate in any direction.
     * Positive: Rotate clockwise only (we reached our counterclockwise limit.)
     */
    private int turntablePermittedDirection = 0;

    /**
     * This variable records the last speed the turntable had when it was actually turning.  This is what we compare in order to determine
     * the direction in which to forbid movement when the limit switch is pressed.
     */
    private double lastNonzeroTurntableSpeed = 0;

    /**
     * This constant is used to control the speed at which the hooded shooter
     * raises and lowers.  When the user is not actively driving the position,
     * the hood will stop moving.
     */
    private static final double HOOD_INCREMENT_VALUE = 0.01;

    private PWM leftServo = null;
    private PWM rightServo = null;
    private DigitalInput turntableLimitSwitch = null;
    private CANSparkMax turntableMotor = null;
    private CANSparkMax leftFlyWheel = null;
    private CANSparkMax rightFlyWheel = null;
    private SparkMaxPIDController rightFlywheel_pidController = null;
    private SparkMaxPIDController leftFlywheel_pidController = null;

    private RelativeEncoder rightFlywheelEncoder = null;
    private RelativeEncoder leftFlywheelEncoder = null;

    /**
     * Overall speed of the flywheels, between 0.0 and 1.0.
     */
    private double flyWheelSpeedRight = 0;
    private double flyWheelSpeedLeft = 0;

    private static final double P = 0.01;
    private static final double I = 0.01;
    private static final double D = 0.00;

    private NetworkTableEntry flywheelSpeedEntry = null;
    private NetworkTableEntry hoodAngleEntry = null;

    private enum turntableStates {
        FREE_TO_MOVE_STATE,
        RESTRICT_MOVE_UNTIL_RELEASED
    }

    private turntableStates currentState = turntableStates.FREE_TO_MOVE_STATE;

    /**
     * Initializes the hooded shooter while simultaneously pulling down
     * the hooded shooter to it"s start position at zero.
     */
    public ShooterSubsystem() {
        // We are assuming that these two expressions never throw exceptions.
        leftServo = new PWM(Constants.HOOD_LEFT_SERVO_PWM_PORT);
        rightServo = new PWM(Constants.HOOD_RIGHT_SERVO_PWM_PORT);

        // Initialize the shooter flywheels.  We have two -- one on each side.
        leftFlyWheel = new CANSparkMax(Constants.FLYWHEEL_RIGHT_CAN_ID, MotorType.kBrushless);
        rightFlyWheel = new CANSparkMax(Constants.FLYWHEEL_LEFT_CAN_ID, MotorType.kBrushless);

        // Initializing the PIDcontroller to the respective motor CAN Spark Max.
        rightFlywheel_pidController = rightFlyWheel.getPIDController();
        leftFlywheel_pidController = leftFlyWheel.getPIDController();

        leftFlywheelEncoder = leftFlyWheel.getEncoder();
        rightFlywheelEncoder = rightFlyWheel.getEncoder();

        leftFlywheel_pidController.setP(P);
        leftFlywheel_pidController.setI(I);
        leftFlywheel_pidController.setD(D);

        rightFlywheel_pidController.setP(P);
        rightFlywheel_pidController.setI(I);
        rightFlywheel_pidController.setD(D);

        turntableLimitSwitch = new DigitalInput(Constants.SHOOTER_TURN_TABLE_LIMIT_SWITCH_DIO_PORT);
        turntableMotor = new CANSparkMax(Constants.SHOOTER_TURNTABLE_CAN_ID, MotorType.kBrushless);

        ShuffleboardTab shuffleboardTab = Shuffleboard.getTab("Shooter");
        shuffleboardTab.addNumber("turntableSpeed", () -> turntableSpeed);
        shuffleboardTab.addNumber("lastNonzeroTurntableSpeed", () -> lastNonzeroTurntableSpeed);
        shuffleboardTab.addNumber("turntablePermittedDirection", () -> turntablePermittedDirection);
        shuffleboardTab.addNumber("currentHoodPosition", () -> currentHoodPosition);
        shuffleboardTab.addNumber("currentHoodIncrement", () -> currentHoodIncrement);
        shuffleboardTab.addBoolean("turntableLimitSwitch", () -> turntableLimitSwitch.get());
        shuffleboardTab.addNumber("leftFlyWheelVelocity", () -> leftFlywheelEncoder.getVelocity());
        shuffleboardTab.addNumber("rightFlyWheelVelocity", () -> rightFlywheelEncoder.getVelocity());
        shuffleboardTab.addNumber("leftFlywheelSpeed", () -> flyWheelSpeedLeft);
        shuffleboardTab.addNumber("rightFlywheelSpeed", () -> flyWheelSpeedRight);
        flywheelSpeedEntry = shuffleboardTab.add("Set Flywheel Velocity", Double.valueOf(0)).getEntry();
<<<<<<< HEAD
        hoodAngleEntry = shuffleboardTab.add("Set Hood Angle", Double.valueOf(0)).getEntry();
=======

>>>>>>> 768e4079
    }

    /**
     * Allows external systems to set the speed for the flywheel for both motors.
     */
    public void setFlyWheelSpeed(double speed) {
        flyWheelSpeedLeft = speed;
        flyWheelSpeedRight = -speed;
    }

    public void setHoodAngle(double angle) {
        currentHoodPosition = angle;
    }
    /**
     * Gets the shuffleboard number and overrides the flywheel motors to go that
     * fast- for testing purposes.
     * @return
     */
    public void readFromShuffleboard() {
<<<<<<< HEAD
        flyWheelSpeed = flywheelSpeedEntry.getDouble(0);
        currentHoodPosition = hoodAngleEntry.getDouble(0);
=======
        flyWheelSpeedRight = -0.444; // -flywheelSpeedEntry.getDouble(0);
        flyWheelSpeedLeft = flywheelSpeedEntry.getDouble(0);

>>>>>>> 768e4079
    }

    @Override
    public void periodic() {
        maybeRotateTurntable();
        accelerateFlywheels();
        adjustHood();
    }

    private void adjustHood() {
        // Make the hood raise or lower (or stand still) over time, until it
        // reaches the limit.
        currentHoodPosition += currentHoodIncrement;
        if (currentHoodPosition > 1) {
            currentHoodPosition = 1;
            currentHoodIncrement = 0;
        } else if (currentHoodPosition < 0) {
            currentHoodPosition = 0;
            currentHoodIncrement = 0;
        }
        leftServo.setPosition(currentHoodPosition);
        rightServo.setPosition(currentHoodPosition);
    }

    /**
     * Helper function for {@link #periodic()}.  Instantaneously adjust the
     * speeds of the left and right (bottom) flywheel motors so they match a
     * target velocity, regardless of battery power or other constraints.
     */
    private void accelerateFlywheels() {
        // leftFlywheel_pidController.setReference(flyWheelSpeedLeft, CANSparkMax.ControlType.kVelocity);
        // rightFlywheel_pidController.setReference(flyWheelSpeedRight, CANSparkMax.ControlType.kVelocity);
        leftFlyWheel.set(flyWheelSpeedLeft);
        rightFlyWheel.set(flyWheelSpeedRight);
    }

    /**
     * Causes the hood to go up.
     */
    public void raiseHood() {
        currentHoodIncrement = HOOD_INCREMENT_VALUE;
        System.out.printf("CurrentPosition = %.1f.  Increment set to %.1f.", currentHoodPosition, currentHoodIncrement);
    }

    /**
     * Causes the hood to go down.
     */
    public void lowerHood() {
        currentHoodIncrement = -HOOD_INCREMENT_VALUE;
        System.out.printf("CurrentPosition = %.1f.  Increment set to %.1f.", currentHoodPosition, currentHoodIncrement);
    }

    /**
     * Causes the hood to stop.
     */
    public void stopHood() {
        currentHoodIncrement = 0;
        System.out.printf("CurrentPosition = %.1f.  Increment set to %.1f.", currentHoodPosition, currentHoodIncrement);
    }

    /**
     * Starts turning the shooter turntable at the given speed.
     *
     * @param speed How quickly to turn.  The range is -1.0 (full speed counterclockwise)
     *              to 0.0 (stopped) to 1.0 (full speed clockwise.)
     */
    public void turn(double speed) {
        turntableSpeed = speed;
        if (Math.abs(turntableSpeed) > EPSILON) {
            lastNonzeroTurntableSpeed = turntableSpeed;
        }
    }

    /**
     * Helper function for {@link #periodic()}. Rotates the turntable in the
     * user's desired direction...if and only if we are permitted to.
     */
    private void maybeRotateTurntable() {
        switch (currentState) {
            case FREE_TO_MOVE_STATE:
                // If the limit switch is pressed when the robot is not moving, meaning
                // that the robot was turned on when the switch was pressed, there is no
                // way to know what direction to move based on previous action.
                // We are contemplating throwing an exeption and forcing the robot to quit
                // because it is dangerous to guess which direction the robot can turn
                // without messing up, damaging, or harming robot hardware.
                if (turntableLimitSwitch.get()) {
                    // Limit witch is hit; ban furter motion in that direction of the
                    // travel.
                    turntablePermittedDirection = (int) -Math.signum(turntableSpeed);
                    currentState = turntableStates.RESTRICT_MOVE_UNTIL_RELEASED;
                }
                break;
            case RESTRICT_MOVE_UNTIL_RELEASED:
                if (!turntableLimitSwitch.get()) {
                    // When the limit switch is not being pressed, meaning it has been
                    // released, the turntable moves back to the FREE_TO_MOVE_STATE.
                    currentState = turntableStates.FREE_TO_MOVE_STATE;
                } else {
                    if ((turntablePermittedDirection < 0 && turntableSpeed > 0) ||
                            (turntablePermittedDirection > 0 && turntableSpeed < 0)) {
                        // Disallow rotation of the turntable in illegal directions.
                        turntableSpeed = 0;
                    }
                }
                break;
        }
        if (Math.abs(turntableSpeed) < EPSILON) {
            turntableMotor.stopMotor();
        } else {
            turntableMotor.set(turntableSpeed);
        }

    }
}<|MERGE_RESOLUTION|>--- conflicted
+++ resolved
@@ -146,11 +146,7 @@
         shuffleboardTab.addNumber("leftFlywheelSpeed", () -> flyWheelSpeedLeft);
         shuffleboardTab.addNumber("rightFlywheelSpeed", () -> flyWheelSpeedRight);
         flywheelSpeedEntry = shuffleboardTab.add("Set Flywheel Velocity", Double.valueOf(0)).getEntry();
-<<<<<<< HEAD
         hoodAngleEntry = shuffleboardTab.add("Set Hood Angle", Double.valueOf(0)).getEntry();
-=======
-
->>>>>>> 768e4079
     }
 
     /**
@@ -170,14 +166,9 @@
      * @return
      */
     public void readFromShuffleboard() {
-<<<<<<< HEAD
-        flyWheelSpeed = flywheelSpeedEntry.getDouble(0);
-        currentHoodPosition = hoodAngleEntry.getDouble(0);
-=======
         flyWheelSpeedRight = -0.444; // -flywheelSpeedEntry.getDouble(0);
         flyWheelSpeedLeft = flywheelSpeedEntry.getDouble(0);
-
->>>>>>> 768e4079
+        currentHoodPosition = hoodAngleEntry.getDouble(0);
     }
 
     @Override
