package frc.robot.drivers;

import java.util.ArrayList;
import java.util.Collections;
import java.util.List;

import com.revrobotics.CANSparkMax;
import com.revrobotics.CANSparkMaxLowLevel.MotorType;

import edu.wpi.first.math.controller.PIDController;
import edu.wpi.first.math.controller.ProfiledPIDController;
import edu.wpi.first.math.geometry.Rotation2d;
import edu.wpi.first.math.kinematics.SwerveModuleState;
import edu.wpi.first.math.trajectory.TrapezoidProfile;
import edu.wpi.first.networktables.NetworkTableEntry;
import edu.wpi.first.wpilibj.DigitalInput;
import edu.wpi.first.wpilibj.DutyCycle;
import edu.wpi.first.wpilibj.shuffleboard.Shuffleboard;
import edu.wpi.first.wpilibj.shuffleboard.ShuffleboardTab;
import frc.robot.Constants;

public class SparkMaxSwerveDriver implements SwerveDriver {
    /**
     * Stores values so we can see the values of delta degrees
     */
    private List<NetworkTableEntry> entries;

     /**
     * Controls the speed of the four swerve wheels.
     */
    private List<CANSparkMax> speedMotors;

    /**
     * This is an array of 4 boolean values, one for each of the 4 speed motors.
     * Whenever the reversal flag is true for a motor, then we will reverse the
     * motor's direction in software.
     */
    // How come you put "List" insted of "ArrayList", are they different? - Sam.
    private List<Boolean> reversalFlags;

    /**
     * Controls the angle of the four swerve wheels.
     */
    private List<CANSparkMax> pivotMotors;

    /**
     * Rotates the pivot motors to a given set point using PID.
     */
    private List<ProfiledPIDController> pidControllers;

    /**
     * Converts inputs from PWM into dutyCycles between zero and one.
     */
    private List<DutyCycle> dutyCycles;

    /**
     * These angles and speeds is where our drive "wants" to end up.
     * But it still won't use them unless you call drive(getGoalStates()).
     */
    private SwerveModuleState[] goalStates;

    // Manually-determined PID for the pivot motors.
    //
    // It took a long time to come up with these values.  Are you a bad enough dude
    // to modify them?

    /**
     * If P is equal to 1/N, then when the measurement value is N degrees
     * away from the setpoint, we will apply 100% power to the pivot motor.
     *
     * For now, a value between 10 and 20 degrees will probably due.
     */
<<<<<<< HEAD
    private final double P = 2.0;
=======
    private final double P = 1.0 / 10.0; 
>>>>>>> 7b52b7df

    /**
     * A good value for I is around 10% of P.
<<<<<<< HEAD
     */
    private final double I = 0;
=======
     */ 
    private final double I = P * 0.1;
>>>>>>> 7b52b7df

    /**
     * D dampens the PID curve.  "D causes all kinds of problems."
     */
    private final double D = 0.0;

    /**
     * Initializes all of the {@link CANSparkMax} motor and PID controllers.
     */
    public SparkMaxSwerveDriver() {
        // Initialize the swerve motors (pivot and speed.)
        try {
            goalStates = reset(0);
            reversalFlags = new ArrayList<Boolean>();
            pivotMotors = new ArrayList<CANSparkMax>();
            speedMotors = new ArrayList<CANSparkMax>();
            dutyCycles = new ArrayList<DutyCycle>();
            entries = new ArrayList<NetworkTableEntry>();
            Collections.addAll(pivotMotors, new CANSparkMax[4]);
            Collections.addAll(speedMotors, new CANSparkMax [4]);
            Collections.addAll(reversalFlags, new Boolean[] { false, false, false, false });
            // reversalFlags.set(Constants.FRONT_LEFT, true);
            reversalFlags.set(Constants.FRONT_RIGHT, true);
            reversalFlags.set(Constants.BACK_RIGHT, true);
            Collections.addAll(dutyCycles, new DutyCycle[4]);
            Collections.addAll(entries, new NetworkTableEntry[16]);

            speedMotors.set(Constants.FRONT_LEFT, new CANSparkMax(Constants.FRONT_LEFT_DRIVE_MOTOR_CAN_ID, MotorType.kBrushless));
            speedMotors.set(Constants.FRONT_RIGHT, new CANSparkMax(Constants.FRONT_RIGHT_DRIVE_MOTOR_CAN_ID, MotorType.kBrushless));
            speedMotors.set(Constants.BACK_LEFT, new CANSparkMax(Constants.BACK_LEFT_DRIVE_MOTOR_CAN_ID, MotorType.kBrushless));
            speedMotors.set(Constants.BACK_RIGHT, new CANSparkMax(Constants.BACK_RIGHT_DRIVE_MOTOR_CAN_ID, MotorType.kBrushless));

            pivotMotors.set(Constants.FRONT_LEFT, new CANSparkMax(Constants.FRONT_LEFT_TURN_MOTOR_CAN_ID, MotorType.kBrushless));
            pivotMotors.set(Constants.FRONT_RIGHT, new CANSparkMax(Constants.FRONT_RIGHT_TURN_MOTOR_CAN_ID, MotorType.kBrushless));
            pivotMotors.set(Constants.BACK_LEFT, new CANSparkMax(Constants.BACK_LEFT_TURN_MOTOR_CAN_ID, MotorType.kBrushless));
            pivotMotors.set(Constants.BACK_RIGHT, new CANSparkMax(Constants.BACK_RIGHT_TURN_MOTOR_CAN_ID, MotorType.kBrushless));

            dutyCycles.set(Constants.FRONT_LEFT, new DutyCycle(new DigitalInput(Constants.FRONT_LEFT_ABSOLUTE_DIO_PORT)));
            dutyCycles.set(Constants.BACK_LEFT, new DutyCycle(new DigitalInput(Constants.BACK_LEFT_ABSOLUTE_DIO_PORT)));
            dutyCycles.set(Constants.BACK_RIGHT, new DutyCycle(new DigitalInput(Constants.BACK_RIGHT_ABSOLUTE_DIO_PORT)));
            dutyCycles.set(Constants.FRONT_RIGHT, new DutyCycle(new DigitalInput(Constants.FRONT_RIGHT_ABSOLUTE_DIO_PORT)));

            pivotMotors.forEach(m -> {
                // When we cut power, the motors should stop pivoting immediately;
                // otherwise, the slop will throw us off.
                m.setIdleMode(CANSparkMax.IdleMode.kBrake);

                // The conversion factor translates rotations of the pivot motor to
                // rotations of the swerve wheel.  Doing this allows us to pass
                // whole rotations into CANEncoder.setReference().
                m.getEncoder().setPositionConversionFactor(1 / Constants.WHEEL_TURN_RATIO);
            });

            // Inverts drive motors based on reversal flags list
            for (int i = 0; i < 4; i++) {
                var m = speedMotors.get(i);
                m.setInverted(reversalFlags.get(i));
            }

        } catch (Throwable e) {
            System.out.printf("Exception thrown: %s", e.getMessage());
            e.printStackTrace();
        }

        this.pidControllers = new ArrayList<>();
        int i = 0;
        for (CANSparkMax pivotMotor : pivotMotors) {
            try {
                System.out.printf("about to get pidcontroller #%d\n", i++);
                ProfiledPIDController pidController = new ProfiledPIDController(P, I, D,
                    new TrapezoidProfile.Constraints(360  * 5, 360 * 8));

                // The pidController is supposed to minimize the deviation (error) between
                // an absolute angle, in degrees, and a setpoint coming from the human
                // driver's controller, also in degrees.  To minimize this angle, we need
                // to be aware that the range "wraps around" between 0 and 360 degrees.
                pidController.enableContinuousInput(-180, 180);

                // Set PID coefficients.
                pidController.setP(P);
                pidController.setI(I);
                pidController.setD(D);

                // Sets our iZone value.  This is extremely important, and warrants an explanation.
                //
                // - The Integral term (I) is used to get us exactly to our setpoint when the
                //   measurement is close enough.
                // - We use an integral value of 1.0, which is considered fairly high by field techs.
                // - High I values are subject to a phenemonen known as 'integral windup.'  Imagine having
                //   a setpoint of 50 degrees and a measured value of 49.95.  You're close!  You turn, and you
                //   overshoot.  You need to turn back.  Every time this happens, error accumulates.
                //   * On a smooth surface, or when the robot is suspended in the air with no friction, we easily
                //     resolve by reaching the setpoint quickly.
                //   * On higher-friction surfaces, it takes longer to get to the setpoint, and the error accumulates
                //     more quickly.  For us, it accumulated too quickly, leading to integral windup.
                // - The setIntegratorRange() function sets an integral zone ("iZone") so that when the integral
                //   value suggests a correction that is too large, we say "no thank you" and ignore it.
                pidController.setIntegratorRange(-2.0, 2.0);


                // Integrated encoder is the feedback device the controller uses by default.
                // pidController.setFeedbackDevice(pivotMotor.getEncoder());

                pidControllers.add(pidController);
            } catch (Exception e) {
                System.out.printf("Could not get pid controller: %s\n", e.getMessage());
                e.printStackTrace();
            }
        }

        ShuffleboardTab shuffleboardTab = Shuffleboard.getTab("Drivetrain");
        // shuffleboardTab.addNumber("fLAltEnc", () -> pivotMotors.get(Constants.FRONT_LEFT).getAlternateEncoder(Constants.SRX_MAG_ENCODER_CLICKS_PER_REVOLUTION).getPosition());
        // shuffleboardTab.addNumber("fRAltEnc", () -> pivotMotors.get(Constants.FRONT_RIGHT).getAlternateEncoder(Constants.SRX_MAG_ENCODER_CLICKS_PER_REVOLUTION).getPosition());
        // shuffleboardTab.addNumber("bLAltEnc", () -> pivotMotors.get(Constants.BACK_LEFT).getAlternateEncoder(Constants.SRX_MAG_ENCODER_CLICKS_PER_REVOLUTION).getPosition());
        // shuffleboardTab.addNumber("bRAltEnc", () -> pivotMotors.get(Constants.BACK_RIGHT).getAlternateEncoder(Constants.SRX_MAG_ENCODER_CLICKS_PER_REVOLUTION).getPosition());

        for (int j = 0; j < 4; j++) {
            String s = Constants.CORNER_NAME_ABBREVS[j];
            entries.set(j + 0, shuffleboardTab.add(String.format("%s delta", s), 0).getEntry());
            entries.set(j + 4, shuffleboardTab.add(String.format("%s angle", s), 0).getEntry());
            entries.set(j + 8, shuffleboardTab.add(String.format("%s goal", s), 0).getEntry());
            entries.set(j + 12, shuffleboardTab.add(String.format("%s speed", s), 0).getEntry());
        }
    }

    /**
     * Stores a new direction for the swerve modules to go in.
     * You can pass these values into drive() using getGoalStates().
     *
     * @param newGoalStates New shopping cart angles and speeds that you want.
     */
    public void setGoalStates(SwerveModuleState[] newGoalStates) {
        goalStates = newGoalStates;
    }

    /**
     * Returns the goal states that were previously set by setGoalStates()
     * so that you can pass those into drive().
     * @return Returns the goal states that were passed into setGoalStates().
     */
    public SwerveModuleState[] getGoalStates() {
        return goalStates;
    }

    /**
     * Returns {@link SwerveModuleState SwerveModuleStates} where all four pivot wheels
     * are aligned at the given absolute angle, regardless of where the the wheels were
     * when the robot was turned on.
     *
     * All four modulus will have a speed of 0.
     *
     * @param absoluteAngleDegrees The desired angle for all the swerve modules.
     *                             An angle of 0 points all modules forward, and is the
     *                             correct position for teleopInit().  Positive values rotate
     *                             clockwise and negative values rotate counterclockwise.
     * @return The states.
     */
    public SwerveModuleState[] reset(double absoluteAngleDegrees) {
        double absoluteAngleRadians = 0 * Math.PI/ 180;
        return new SwerveModuleState[] {
            new SwerveModuleState(0,
                                  new Rotation2d(absoluteAngleRadians)),
            new SwerveModuleState(0,
                                  new Rotation2d(absoluteAngleRadians)),
            new SwerveModuleState(0,
                                  new Rotation2d(absoluteAngleRadians)),
            new SwerveModuleState(0,
                                  new Rotation2d(absoluteAngleRadians))
        };
    }

    @Override
    public void drive(SwerveModuleState[] swerveModuleStates) {

        // Translates shopping cart speeds and angles into motion.
        for (int i = 0; i < swerveModuleStates.length; i++)  {
            // The absolute position of the swerve wheels.  We need the displacement offsets
            // in order to force the wheels into the angles we actually want.
            double currentAbsoluteAngle = dutyCycles.get(i).getOutput() * 360;
            double displacementAngleDegrees = Constants.DISPLACEMENT_ANGLES[i];
            currentAbsoluteAngle = (currentAbsoluteAngle - (displacementAngleDegrees - 180)) % 360 ;
            entries.get(i + 4).setDouble(currentAbsoluteAngle);

            // Set the speed for the current drive motor.
            // ------------------------------------------

            // Translate speed from units of meters per second into a unitless
            // value between -1.0 and 1.0.
            SwerveModuleState state = swerveModuleStates[i];
            double speed = state.speedMetersPerSecond /
                Constants.ROBOT_MAXIMUM_SPEED_METERS_PER_SECOND;
            speedMotors.get(i).set(speed);
            entries.get(i + 12).setDouble(speedMotors.get(i).get());

            // Set angle for current pivot motor.
            // ----------------------------------

            // This is the angle coming from the shopping cart angles in the swerveModuleStates[]
            // argument.  The range is always [-180, 180].
            double rotations = state.angle.getDegrees() + 180.0;
            entries.get(i + 8).setDouble(rotations);



            // Tells us the distance between our desired angle from the controller and our current pivot motor angle, in degrees.
            double deltaDegrees = pidControllers.get(i).calculate(currentAbsoluteAngle, rotations);
            entries.get(i + 0).setDouble(deltaDegrees);

            if (!pidControllers.get(i).atSetpoint()) {
                // Percent of the distance we want to rotate relative to our desired degrees in this loop
                final double MAX_TURNING_RATE = 1.0;
               pivotMotors.get(i).set((deltaDegrees / 180) * MAX_TURNING_RATE);
            }
        }
    }
}<|MERGE_RESOLUTION|>--- conflicted
+++ resolved
@@ -70,21 +70,12 @@
      *
      * For now, a value between 10 and 20 degrees will probably due.
      */
-<<<<<<< HEAD
     private final double P = 2.0;
-=======
-    private final double P = 1.0 / 10.0; 
->>>>>>> 7b52b7df
 
     /**
      * A good value for I is around 10% of P.
-<<<<<<< HEAD
      */
     private final double I = 0;
-=======
-     */ 
-    private final double I = P * 0.1;
->>>>>>> 7b52b7df
 
     /**
      * D dampens the PID curve.  "D causes all kinds of problems."
