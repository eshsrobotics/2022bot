package frc.robot.drivers;

import java.util.ArrayList;
import java.util.Collections;
import java.util.List;

import com.revrobotics.CANSparkMax;
import com.revrobotics.SparkMaxPIDController;
import com.revrobotics.CANSparkMaxLowLevel.MotorType;

import edu.wpi.first.math.MathUtil;
import edu.wpi.first.math.controller.PIDController;
import edu.wpi.first.math.geometry.Rotation2d;
import edu.wpi.first.math.kinematics.SwerveModuleState;
import edu.wpi.first.networktables.NetworkTableEntry;
import edu.wpi.first.wpilibj.DigitalInput;
import edu.wpi.first.wpilibj.DutyCycle;
import edu.wpi.first.wpilibj.shuffleboard.Shuffleboard;
import edu.wpi.first.wpilibj.shuffleboard.ShuffleboardTab;
import frc.robot.Constants;
import frc.robot.subsystems.InputSubsystem;

public class SparkMaxSwerveDriver implements SwerveDriver {
    /**
     * Stores values so we can see the values of delta degrees
     */
    private List<NetworkTableEntry> entries;

     /**
     * Controls the speed of the four swerve wheels.
     */
    private List<CANSparkMax> speedMotors;

    /**
     * This is an array of 4 boolean values, one for each of the 4 speed motors.
     * Whenever the reversal flag is true for a motor, then we will reverse the
     * motor's direction in software.
     */
    private List<Boolean> reversalFlags;

    /**
     * Controls the angle of the four swerve wheels.
     */
    private List<CANSparkMax> pivotMotors;

    /**
     * Rotates the pivot motors to a given set point using PID.
     */
    private List<PIDController> pidControllers;

    /**
     * Converts inputs from PWM into dutyCycles between zero and one.
     */
    private List<DutyCycle> dutyCycles;

    /**
     * These angles and speeds is where our drive "wants" to end up.
     * But it still won't use them unless you call drive(getGoalStates()).
     */
    private SwerveModuleState[] goalStates;

    // Manually-determined PID for the pivot motors.
    //
    // It took a long time to come up with these values.  Are you a bad enough dude
    // to modify them?
    private final double P = 1.0;
    private final double I = 1.0;
    private final double D = 0.01;

    /**
     * Initializes all of the {@link CANSparkMax} motor and PID controllers.
     */
    public SparkMaxSwerveDriver() {
        // Initialize the swerve motors (pivot and speed.)
        try {
            goalStates = reset(0);
            reversalFlags = new ArrayList<Boolean>();
            pivotMotors = new ArrayList<CANSparkMax>();
            speedMotors = new ArrayList<CANSparkMax>();
            dutyCycles = new ArrayList<DutyCycle>();
            entries = new ArrayList<NetworkTableEntry>();
            Collections.addAll(pivotMotors, new CANSparkMax[4]);
            Collections.addAll(speedMotors, new CANSparkMax [4]);
            Collections.addAll(reversalFlags, new Boolean[] { false, false, false, false });
            // reversalFlags.set(Constants.FRONT_LEFT, true);
            reversalFlags.set(Constants.FRONT_RIGHT, true);
            reversalFlags.set(Constants.BACK_RIGHT, true);
            Collections.addAll(dutyCycles, new DutyCycle[4]);
            Collections.addAll(entries, new NetworkTableEntry[16]);

            speedMotors.set(Constants.FRONT_LEFT, new CANSparkMax(Constants.FRONT_LEFT_DRIVE_MOTOR_CAN_ID, MotorType.kBrushless));
            speedMotors.set(Constants.FRONT_RIGHT, new CANSparkMax(Constants.FRONT_RIGHT_DRIVE_MOTOR_CAN_ID, MotorType.kBrushless));
            speedMotors.set(Constants.BACK_LEFT, new CANSparkMax(Constants.BACK_LEFT_DRIVE_MOTOR_CAN_ID, MotorType.kBrushless));
            speedMotors.set(Constants.BACK_RIGHT, new CANSparkMax(Constants.BACK_RIGHT_DRIVE_MOTOR_CAN_ID, MotorType.kBrushless));

            pivotMotors.set(Constants.FRONT_LEFT, new CANSparkMax(Constants.FRONT_LEFT_TURN_MOTOR_CAN_ID, MotorType.kBrushless));
            pivotMotors.set(Constants.FRONT_RIGHT, new CANSparkMax(Constants.FRONT_RIGHT_TURN_MOTOR_CAN_ID, MotorType.kBrushless));
            pivotMotors.set(Constants.BACK_LEFT, new CANSparkMax(Constants.BACK_LEFT_TURN_MOTOR_CAN_ID, MotorType.kBrushless));
            pivotMotors.set(Constants.BACK_RIGHT, new CANSparkMax(Constants.BACK_RIGHT_TURN_MOTOR_CAN_ID, MotorType.kBrushless));

            dutyCycles.set(Constants.FRONT_LEFT, new DutyCycle(new DigitalInput(Constants.FRONT_LEFT_ABSOLUTE_PWM_PORT)));
            dutyCycles.set(Constants.BACK_LEFT, new DutyCycle(new DigitalInput(Constants.BACK_LEFT_ABSOLUTE_PWM_PORT)));
            dutyCycles.set(Constants.BACK_RIGHT, new DutyCycle(new DigitalInput(Constants.BACK_RIGHT_ABSOLUTE_PWM_PORT)));
            dutyCycles.set(Constants.FRONT_RIGHT, new DutyCycle(new DigitalInput(Constants.FRONT_RIGHT_ABSOLUTE_PWM_PORT)));

            pivotMotors.forEach(m -> {
                // When we cut power, the motors should stop pivoting immediately;
                // otherwise, the slop will throw us off.
                m.setIdleMode(CANSparkMax.IdleMode.kBrake);

                // The conversion factor translates rotations of the pivot motor to
                // rotations of the swerve wheel.  Doing this allows us to pass
                // whole rotations into CANEncoder.setReference().
                m.getEncoder().setPositionConversionFactor(1 / Constants.WHEEL_TURN_RATIO);
            });

            // Inverts drive motors based on reversal flags list
            for (int i = 0; i < 4; i++) {
                var m = speedMotors.get(i);
                m.setInverted(reversalFlags.get(i));
            }

        } catch (Throwable e) {
            System.out.printf("Exception thrown: %s", e.getMessage());
            e.printStackTrace();
        }

        this.pidControllers = new ArrayList<PIDController>();
        int i = 0;
        for (CANSparkMax pivotMotor : pivotMotors) {
            try {
                System.out.printf("about to get pidcontroller #%d\n", i++);
                PIDController pidController = new PIDController(P, I, D);

                // The pidController is supposed to minimize the deviation (error) between
                // an aboslute angle, in degrees, and a setpoint coming from the human
                // driver's controller, also in degrees.  To minimize this angle, we need
                // to be aware that the range "wraps around" between 0 and 360 degrees.
                pidController.enableContinuousInput(-180, 180);

                // Set PID coefficients.
                pidController.setP(P);
                pidController.setI(I);
                pidController.setD(D);


                // Integrated encoder is the feedback device the controller uses by default.
                // pidController.setFeedbackDevice(pivotMotor.getEncoder());

                pidControllers.add(pidController);
            } catch (Exception e) {
                System.out.printf("Could not get pid controller: %s\n", e.getMessage());
                e.printStackTrace();
            }
        }

        ShuffleboardTab shuffleboardTab = Shuffleboard.getTab("Drivetrain");
        // shuffleboardTab.addNumber("fLAltEnc", () -> pivotMotors.get(Constants.FRONT_LEFT).getAlternateEncoder(Constants.SRX_MAG_ENCODER_CLICKS_PER_REVOLUTION).getPosition());
        // shuffleboardTab.addNumber("fRAltEnc", () -> pivotMotors.get(Constants.FRONT_RIGHT).getAlternateEncoder(Constants.SRX_MAG_ENCODER_CLICKS_PER_REVOLUTION).getPosition());
        // shuffleboardTab.addNumber("bLAltEnc", () -> pivotMotors.get(Constants.BACK_LEFT).getAlternateEncoder(Constants.SRX_MAG_ENCODER_CLICKS_PER_REVOLUTION).getPosition());
        // shuffleboardTab.addNumber("bRAltEnc", () -> pivotMotors.get(Constants.BACK_RIGHT).getAlternateEncoder(Constants.SRX_MAG_ENCODER_CLICKS_PER_REVOLUTION).getPosition());

        for (int j = 0; j < 4; j++) {
            String s = Constants.CORNER_NAME_ABBREVS[j];
            entries.set(j + 0, shuffleboardTab.add(String.format("%s delta", s), 0).getEntry());
            entries.set(j + 4, shuffleboardTab.add(String.format("%s angle", s), 0).getEntry());
            entries.set(j + 8, shuffleboardTab.add(String.format("%s goal", s), 0).getEntry());
            entries.set(j + 12, shuffleboardTab.add(String.format("%s speed", s), 0).getEntry());
        }
    }

    /**
     * Stores a new direction for the swerve modules to go in.
     * You can pass these values into drive() using getGoalStates().
     *
     * @param newGoalStates New shopping cart angles and speeds that you want.
     */
    public void setGoalStates(SwerveModuleState[] newGoalStates) {
        goalStates = newGoalStates;
    }

    /**
     * Returns the goal states that were previously set by setGoalStates()
     * so that you can pass those into drive().
     * @return Returns the goal states that were passed into setGoalStates().
     */
    public SwerveModuleState[] getGoalStates() {
        return goalStates;
    }

    /**
     * Returns {@link SwerveModuleState SwerveModuleStates} where all four pivot wheels
     * are aligned at the given absolute angle, regardless of where the the wheels were
     * when the robot was turned on.
     *
     * @param absoluteAngleDegrees The desired angle for all the swerve modules.
     *                             An angle of 0 points all modules forward, and is the
     *                             correct position for teleopInit().  Positive values rotate
     *                             clockwise and negative values rotate counterclockwise.
     * @return The states.
     */
    public SwerveModuleState[] reset(double absoluteAngleDegrees) {
        double absoluteAngleRadians = absoluteAngleDegrees * Math.PI/ 180;
        return new SwerveModuleState[] {
            new SwerveModuleState(absoluteAngleDegrees,
                                  new Rotation2d(absoluteAngleRadians)),
            new SwerveModuleState(absoluteAngleDegrees,
                                  new Rotation2d(absoluteAngleRadians)),
            new SwerveModuleState(absoluteAngleDegrees,
                                  new Rotation2d(absoluteAngleRadians)),
            new SwerveModuleState(absoluteAngleDegrees,
                                  new Rotation2d(absoluteAngleRadians))
        };
    }

    @Override
    public void drive(SwerveModuleState[] swerveModuleStates) {
        ShuffleboardTab tab = Shuffleboard.getTab("Drivetrain");

        // Translates shopping cart speeds and angles into motion.
        for (int i = 0; i < swerveModuleStates.length; i++)  {

            // Set the speed for the current drive motor.
            // ------------------------------------------

            // Translate speed from units of meters per second into a unitless
            // value between -1.0 and 1.0.
            double speed = swerveModuleStates[i].speedMetersPerSecond /
                Constants.ROBOT_MAXIMUM_SPEED_METERS_PER_SECOND;
<<<<<<< HEAD
            if (Math.abs(speed) <= Constants.JOYSTICK_DEAD_ZONE) {
                speedMotors.get(i).stopMotor();
                entries.get(i + 12).setDouble(0);
            } else {
                // speedMotors.get(i).set(speed);
                entries.get(i + 12).setDouble(speedMotors.get(i).get());
            }
=======
            speedMotors.get(i).set(speed);
            entries.get(i + 12).setDouble(speedMotors.get(i).get());
>>>>>>> 0d1de6fc

            // Set angle for current pivot motor.
            // ----------------------------------

            // This is the angle coming from the shopping cart angles in the swerveModuleStates[]
            // argument.  The range is always [-180, 180].
            double rotations = swerveModuleStates[i].angle.getDegrees() + 180.0;
            entries.get(i + 8).setDouble(rotations);

            // The absolute position of the swerve wheels.  We need the displacement offsets
            // in order to force the wheels into the angles we actually want.
            double currentAbsoluteAngle = dutyCycles.get(i).getOutput() * 360;
            double displacementAngleDegrees = Constants.DISPLACEMENT_ANGLES[i];
            currentAbsoluteAngle = (currentAbsoluteAngle - (displacementAngleDegrees - 180)) % 360 ;
            entries.get(i + 4).setDouble(currentAbsoluteAngle);

            // Tells us the distance between our desired angle from the controller and our current pivot motor angle, in degrees.
            double deltaDegrees = pidControllers.get(i).calculate(currentAbsoluteAngle, rotations);
            entries.get(i + 0).setDouble(deltaDegrees);

            if (!pidControllers.get(i).atSetpoint()) {
                // Percent of the distance we want to rotate relative to our desired degrees in this loop
                final double MAX_TURNING_RATE = 1.0;
<<<<<<< HEAD
                pivotMotors.get(i).set((deltaDegrees / 180) * MAX_TURNING_RATE);
            } else {
                pivotMotors.get(i).stopMotor();
=======
               pivotMotors.get(i).set((deltaDegrees / 180) * MAX_TURNING_RATE);
>>>>>>> 0d1de6fc
            }
        }
    }
}<|MERGE_RESOLUTION|>--- conflicted
+++ resolved
@@ -227,18 +227,8 @@
             // value between -1.0 and 1.0.
             double speed = swerveModuleStates[i].speedMetersPerSecond /
                 Constants.ROBOT_MAXIMUM_SPEED_METERS_PER_SECOND;
-<<<<<<< HEAD
-            if (Math.abs(speed) <= Constants.JOYSTICK_DEAD_ZONE) {
-                speedMotors.get(i).stopMotor();
-                entries.get(i + 12).setDouble(0);
-            } else {
-                // speedMotors.get(i).set(speed);
-                entries.get(i + 12).setDouble(speedMotors.get(i).get());
-            }
-=======
             speedMotors.get(i).set(speed);
             entries.get(i + 12).setDouble(speedMotors.get(i).get());
->>>>>>> 0d1de6fc
 
             // Set angle for current pivot motor.
             // ----------------------------------
@@ -262,13 +252,7 @@
             if (!pidControllers.get(i).atSetpoint()) {
                 // Percent of the distance we want to rotate relative to our desired degrees in this loop
                 final double MAX_TURNING_RATE = 1.0;
-<<<<<<< HEAD
-                pivotMotors.get(i).set((deltaDegrees / 180) * MAX_TURNING_RATE);
-            } else {
-                pivotMotors.get(i).stopMotor();
-=======
                pivotMotors.get(i).set((deltaDegrees / 180) * MAX_TURNING_RATE);
->>>>>>> 0d1de6fc
             }
         }
     }
