package frc.robot.drivers;

import java.util.ArrayList;
import java.util.Collections;
import java.util.List;

import com.revrobotics.CANSparkMax;
import com.revrobotics.CANSparkMaxLowLevel.MotorType;

import edu.wpi.first.math.controller.PIDController;
import edu.wpi.first.math.controller.ProfiledPIDController;
import edu.wpi.first.math.geometry.Rotation2d;
import edu.wpi.first.math.kinematics.SwerveModuleState;
import edu.wpi.first.math.trajectory.TrapezoidProfile;
import edu.wpi.first.networktables.NetworkTableEntry;
import edu.wpi.first.wpilibj.DigitalInput;
import edu.wpi.first.wpilibj.DutyCycle;
import edu.wpi.first.wpilibj.shuffleboard.Shuffleboard;
import edu.wpi.first.wpilibj.shuffleboard.ShuffleboardTab;
import frc.robot.Constants;

public class SparkMaxSwerveDriver implements SwerveDriver {
    /**
     * Stores values so we can see the values of delta degrees
     */
    private List<NetworkTableEntry> entries;

     /**
     * Controls the speed of the four swerve wheels.
     */
    private List<CANSparkMax> speedMotors;

    /**
     * This is an array of 4 boolean values, one for each of the 4 speed motors.
     * Whenever the reversal flag is true for a motor, then we will reverse the
     * motor's direction in software.
     */
    // How come you put "List" insted of "ArrayList", are they different? - Sam.
    private List<Boolean> reversalFlags;

    /**
     * Controls the angle of the four swerve wheels.
     */
    private List<CANSparkMax> pivotMotors;

    /**
     * Rotates the pivot motors to a given set point using PID.
     */
    private List<ProfiledPIDController> pidControllers;

    /**
     * Converts inputs from PWM into dutyCycles between zero and one.
     *
     * <p>"Inputs from PWM?  What do you mean?"</p>
     *
     * <p>Well, we abandoned using {@link
     * com.revrobotics.SparkMaxRelativeEncoder REVLib's built-in encoders}
     * this year because we were tired of their quirk where they would
     * consider the pivot motor's current position at power-on to be the zero
     * position.  We wanted an absolute encoder rather than a relative one!
     * So we opted to purchase four break-out boards that would directly
     * convert encoder data from the Mark III swerve modules
     * <em>themselves</em> into PWM signals, and then we soldered wires to
     * send those signals into the RoboRIO's DIO ports.</p>
     *
     * <p>The {@link DutyCycle} objects help to interpret those PWM numbers as
     * a number between 0 and 1; these numbers are <strong>the absolute
     * angle</strong> of the swerve modules, and do not change when the robot
     * is rebooted.</p>
     */
    private List<DutyCycle> dutyCycles;

    /**
     * These angles and speeds is where our drive "wants" to end up.
     * But it still won't use them unless you call drive(getGoalStates()).
     */
    private SwerveModuleState[] goalStates;

    // Manually-determined PID for the pivot motors.
    //
    // It took a long time to come up with these values.  Are you a bad enough dude
    // to modify them?

    /**
     * If P is equal to 1/N, then when the measurement value is N degrees
     * away from the setpoint, we will apply 100% power to the pivot motor.
     *
     * For now, a value between 10 and 20 degrees will probably due.
     */
    private final double P = 2.0;

    /**
     * A good value for I is around 10% of P.
     */
    private final double I = 0;

    /**
     * D dampens the PID curve.  "D causes all kinds of problems."
     */
    private final double D = 0.0;

    /**
     * Initializes all of the {@link CANSparkMax} motor and PID controllers.
     */
    public SparkMaxSwerveDriver() {
        // Initialize the swerve motors (pivot and speed.)
        try {
            goalStates = reset(0);
            reversalFlags = new ArrayList<Boolean>();
            pivotMotors = new ArrayList<CANSparkMax>();
            speedMotors = new ArrayList<CANSparkMax>();
            dutyCycles = new ArrayList<DutyCycle>();
            entries = new ArrayList<NetworkTableEntry>();
            Collections.addAll(pivotMotors, new CANSparkMax[4]);
            Collections.addAll(speedMotors, new CANSparkMax [4]);
            Collections.addAll(reversalFlags, new Boolean[] { false, false, false, false });
            reversalFlags.set(Constants.FRONT_RIGHT, true);
            reversalFlags.set(Constants.BACK_RIGHT, true);
            Collections.addAll(dutyCycles, new DutyCycle[4]);
            Collections.addAll(entries, new NetworkTableEntry[16]);

            speedMotors.set(Constants.FRONT_LEFT, new CANSparkMax(Constants.FRONT_LEFT_DRIVE_MOTOR_CAN_ID, MotorType.kBrushless));
            speedMotors.set(Constants.FRONT_RIGHT, new CANSparkMax(Constants.FRONT_RIGHT_DRIVE_MOTOR_CAN_ID, MotorType.kBrushless));
            speedMotors.set(Constants.BACK_LEFT, new CANSparkMax(Constants.BACK_LEFT_DRIVE_MOTOR_CAN_ID, MotorType.kBrushless));
            speedMotors.set(Constants.BACK_RIGHT, new CANSparkMax(Constants.BACK_RIGHT_DRIVE_MOTOR_CAN_ID, MotorType.kBrushless));

            pivotMotors.set(Constants.FRONT_LEFT, new CANSparkMax(Constants.FRONT_LEFT_TURN_MOTOR_CAN_ID, MotorType.kBrushless));
            pivotMotors.set(Constants.FRONT_RIGHT, new CANSparkMax(Constants.FRONT_RIGHT_TURN_MOTOR_CAN_ID, MotorType.kBrushless));
            pivotMotors.set(Constants.BACK_LEFT, new CANSparkMax(Constants.BACK_LEFT_TURN_MOTOR_CAN_ID, MotorType.kBrushless));
            pivotMotors.set(Constants.BACK_RIGHT, new CANSparkMax(Constants.BACK_RIGHT_TURN_MOTOR_CAN_ID, MotorType.kBrushless));

            dutyCycles.set(Constants.FRONT_LEFT, new DutyCycle(new DigitalInput(Constants.FRONT_LEFT_ABSOLUTE_DIO_PORT)));
            dutyCycles.set(Constants.BACK_LEFT, new DutyCycle(new DigitalInput(Constants.BACK_LEFT_ABSOLUTE_DIO_PORT)));
            dutyCycles.set(Constants.BACK_RIGHT, new DutyCycle(new DigitalInput(Constants.BACK_RIGHT_ABSOLUTE_DIO_PORT)));
            dutyCycles.set(Constants.FRONT_RIGHT, new DutyCycle(new DigitalInput(Constants.FRONT_RIGHT_ABSOLUTE_DIO_PORT)));

            pivotMotors.forEach(m -> {
                // When we cut power, the motors should stop pivoting immediately;
                // otherwise, the slop will throw us off.
                m.setIdleMode(CANSparkMax.IdleMode.kBrake);

                // The conversion factor translates rotations of the pivot motor to
                // rotations of the swerve wheel.  Doing this allows us to pass
                // whole rotations into CANEncoder.setReference().
                //
                // TODO: Remove.  We aren't using the built-in encoders in the Spark MAX anymore.
                m.getEncoder().setPositionConversionFactor(1 / Constants.WHEEL_TURN_RATIO);
            });

            // Inverts drive motors based on reversal flags list
            for (int i = 0; i < 4; i++) {
                var m = speedMotors.get(i);
                m.setInverted(reversalFlags.get(i));
            }

        } catch (Throwable e) {
            System.out.printf("Exception thrown: %s", e.getMessage());
            e.printStackTrace();
        }

        this.pidControllers = new ArrayList<>();
        int i = 0;
        for (CANSparkMax pivotMotor : pivotMotors) {
            try {
                System.out.printf("about to get pidcontroller #%d\n", i++);
                ProfiledPIDController pidController = new ProfiledPIDController(P, I, D,
                    new TrapezoidProfile.Constraints(360  * 5, 360 * 8));

                // The pidController is supposed to minimize the deviation (error) between
                // an absolute angle, in degrees, and a setpoint coming from the human
                // driver's controller, also in degrees.  To minimize this angle, we need
                // to be aware that the range "wraps around" between 0 and 360 degrees.
                pidController.enableContinuousInput(-180, 180);

                // Set PID coefficients.
                pidController.setP(P);
                pidController.setI(I);
                pidController.setD(D);

                // Sets our iZone value.  This is extremely important, and warrants an explanation.
                //
                // - The Integral term (I) is used to get us exactly to our setpoint when the
                //   measurement is close enough.
                // - We use an integral value of 1.0, which is considered fairly high by field techs.
                // - High I values are subject to a phenemonen known as 'integral windup.'  Imagine having
                //   a setpoint of 50 degrees and a measured value of 49.95.  You're close!  You turn, and you
                //   overshoot.  You need to turn back.  Every time this happens, error accumulates.
                //   * On a smooth surface, or when the robot is suspended in the air with no friction, we easily
                //     resolve by reaching the setpoint quickly.
                //   * On higher-friction surfaces, it takes longer to get to the setpoint, and the error accumulates
                //     more quickly.  For us, it accumulated too quickly, leading to integral windup.
                // - The setIntegratorRange() function sets an integral zone ("iZone") so that when the integral
                //   value suggests a correction that is too large, we say "no thank you" and ignore it.
                pidController.setIntegratorRange(-2.0, 2.0);

                pidControllers.add(pidController);

            } catch (Exception e) {
                System.out.printf("Could not get pid controller: %s\n", e.getMessage());
                e.printStackTrace();
            }
        }

        ShuffleboardTab shuffleboardTab = Shuffleboard.getTab("Drivetrain");
<<<<<<< HEAD

=======
>>>>>>> f301e36a
        for (int j = 0; j < 4; j++) {
            String s = Constants.CORNER_NAME_ABBREVS[j];
            entries.set(j + 0, shuffleboardTab.add(String.format("%s delta", s), 0).getEntry());
            entries.set(j + 4, shuffleboardTab.add(String.format("%s angle", s), 0).getEntry());
            entries.set(j + 8, shuffleboardTab.add(String.format("%s goal", s), 0).getEntry());
            entries.set(j + 12, shuffleboardTab.add(String.format("%s speed", s), 0).getEntry());
        }
    }

    /**
     * Stores a new direction for the swerve modules to go in.
     *
     * <p>You can pass
     * these values into {@link #drive(SwerveModuleState[]) drive()} using
     * {@link #getGoalStates()}.</p>
     *
     * @param newGoalStates New shopping cart angles and speeds that you want.
     */
    public void setGoalStates(SwerveModuleState[] newGoalStates) {
        goalStates = newGoalStates;
    }

    /**
     * Returns the goal states that were previously set by {@link
     * #setGoalStates(SwerveModuleState[]) setGoalStates()} so that you can
     * pass those into {@link #drive(SwerveModuleState[]) drive()}.
     *
     * @return Returns the goal states that were passed into setGoalStates().
     */
    public SwerveModuleState[] getGoalStates() {
        return goalStates;
    }

    /**
     * Returns {@link SwerveModuleState SwerveModuleStates} where all four pivot wheels
     * are aligned at the given absolute angle, regardless of where the the wheels were
     * when the robot was turned on.
     *
     * All four modules will have a speed of 0.
     *
     * @param absoluteAngleDegrees The desired angle for all the swerve modules.
     *                             An angle of 0 points all modules forward, and is the
     *                             correct position for teleopInit().  Positive values rotate
     *                             clockwise and negative values rotate counterclockwise.
     * @return The states.
     */
    public SwerveModuleState[] reset(double absoluteAngleDegrees) {
        double absoluteAngleRadians = absoluteAngleDegrees * Math.PI/ 180;
        return new SwerveModuleState[] {
            new SwerveModuleState(0, new Rotation2d(absoluteAngleRadians)),
            new SwerveModuleState(0, new Rotation2d(absoluteAngleRadians)),
            new SwerveModuleState(0, new Rotation2d(absoluteAngleRadians)),
            new SwerveModuleState(0, new Rotation2d(absoluteAngleRadians))
        };
    }

    @Override
    public void drive(SwerveModuleState[] swerveModuleStates) {

        // Translates shopping cart speeds and angles into motion.
        for (int i = 0; i < swerveModuleStates.length; i++)  {

            // The absolute position of the swerve wheels.  We need the
            // displacement offsets in order to force the wheels into the
            // angles we actually want.
            double currentAbsoluteAngle = dutyCycles.get(i).getOutput() * 360;
            double displacementAngleDegrees = Constants.DISPLACEMENT_ANGLES[i];
            currentAbsoluteAngle = (currentAbsoluteAngle - (displacementAngleDegrees - 180)) % 360 ;
            entries.get(i + 4).setDouble(currentAbsoluteAngle);

            // Set the speed for the current drive motor.
            // ------------------------------------------

            // Translate speed from units of meters per second into a unitless
            // value between -1.0 and 1.0.
            SwerveModuleState state = swerveModuleStates[i];
            double speed = state.speedMetersPerSecond /
                Constants.ROBOT_MAXIMUM_SPEED_METERS_PER_SECOND;
            if (true) {
<<<<<<< HEAD
=======
                // Make the current drive motor go vroom.
>>>>>>> f301e36a
                speedMotors.get(i).set(speed);
            }
            entries.get(i + 12).setDouble(speedMotors.get(i).get());

            // Set angle for current pivot motor.
            // ----------------------------------

            // This is the angle coming from the shopping cart angles in the swerveModuleStates[]
            // argument.  The range is always [-180, 180].
            double rotations = state.angle.getDegrees() + 180.0;
            entries.get(i + 8).setDouble(rotations);

            // Tells us the distance between our desired angle from the controller and our current pivot motor angle, in degrees.
            double deltaDegrees = pidControllers.get(i).calculate(currentAbsoluteAngle, rotations);
            entries.get(i + 0).setDouble(deltaDegrees);

            if (!pidControllers.get(i).atSetpoint()) {
                // Percent of the distance we want to rotate relative to our desired degrees in this loop
                if (true) {
<<<<<<< HEAD
=======
                    // Make the current pivot motor go vroom.
>>>>>>> f301e36a
                    final double MAX_TURNING_RATE = 1.0;
                    pivotMotors.get(i).set((deltaDegrees / 180) * MAX_TURNING_RATE);
                }
            }
        }
    }
}<|MERGE_RESOLUTION|>--- conflicted
+++ resolved
@@ -202,10 +202,6 @@
         }
 
         ShuffleboardTab shuffleboardTab = Shuffleboard.getTab("Drivetrain");
-<<<<<<< HEAD
-
-=======
->>>>>>> f301e36a
         for (int j = 0; j < 4; j++) {
             String s = Constants.CORNER_NAME_ABBREVS[j];
             entries.set(j + 0, shuffleboardTab.add(String.format("%s delta", s), 0).getEntry());
@@ -285,10 +281,7 @@
             double speed = state.speedMetersPerSecond /
                 Constants.ROBOT_MAXIMUM_SPEED_METERS_PER_SECOND;
             if (true) {
-<<<<<<< HEAD
-=======
                 // Make the current drive motor go vroom.
->>>>>>> f301e36a
                 speedMotors.get(i).set(speed);
             }
             entries.get(i + 12).setDouble(speedMotors.get(i).get());
@@ -308,10 +301,7 @@
             if (!pidControllers.get(i).atSetpoint()) {
                 // Percent of the distance we want to rotate relative to our desired degrees in this loop
                 if (true) {
-<<<<<<< HEAD
-=======
                     // Make the current pivot motor go vroom.
->>>>>>> f301e36a
                     final double MAX_TURNING_RATE = 1.0;
                     pivotMotors.get(i).set((deltaDegrees / 180) * MAX_TURNING_RATE);
                 }
