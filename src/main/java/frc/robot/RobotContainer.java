// Copyright (c) FIRST and other WPILib contributors.
// Open Source Software; you can modify and/or share it under the terms of
// the WPILib BSD license file in the root directory of this project.

package frc.robot;

import edu.wpi.first.wpilibj.ADXRS450_Gyro;
import edu.wpi.first.wpilibj.GenericHID;
import edu.wpi.first.wpilibj.XboxController;
import edu.wpi.first.wpilibj.interfaces.Gyro;
import frc.robot.commands.ExampleCommand;
import frc.robot.subsystems.ExampleSubsystem;
import frc.robot.subsystems.InputSubsystem;
import frc.robot.subsystems.ShooterSubsystem;
import frc.robot.subsystems.SwerveDriveSubsystem;
import edu.wpi.first.wpilibj2.command.Command;
import edu.wpi.first.wpilibj2.command.InstantCommand;
import edu.wpi.first.wpilibj2.command.button.Button;

/**
 * This class is where the bulk of the robot should be declared. Since Command-based is a
 * "declarative" paradigm, very little robot logic should actually be handled in the {@link Robot}
 * periodic methods (other than the scheduler calls). Instead, the structure of the robot (including
 * subsystems, commands, and button mappings) should be declared here.
 */
public class RobotContainer {
  // The robot's subsystems and commands are defined here...
  private final ExampleSubsystem m_exampleSubsystem = new ExampleSubsystem();
  private InputSubsystem inputSubsystem = null;
  private SwerveDriveSubsystem swerveDriveSubsystem = null;
<<<<<<< HEAD
  private ShooterSubsystem shooterSubsystem = null;
=======
  private Gyro gyro = null;
>>>>>>> 0d1de6fc

  private final ExampleCommand m_autoCommand = new ExampleCommand(m_exampleSubsystem);

  /** The container for the robot. Contains subsystems, OI devices, and commands. */
  public RobotContainer() {
    gyro = new ADXRS450_Gyro();
    inputSubsystem = new InputSubsystem();
<<<<<<< HEAD
    this.swerveDriveSubsystem = new SwerveDriveSubsystem(inputSubsystem);
    shooterSubsystem = new ShooterSubsystem();
=======
    this.swerveDriveSubsystem = new SwerveDriveSubsystem(inputSubsystem, gyro);

    // Calibrate the gyro when the robot turns on.
    gyro.calibrate();
>>>>>>> 0d1de6fc

    // Configure the button bindings
    configureButtonBindings();
  }

  /**
   * The default position of the swerve modules is facing straight forward, with the gear side of the modules
   * pointing inward.  We call that value "0 degrees" for each swerve module.  This function causes the drive
   * to seek that state.
   */
  public void zeroPosition() {
    swerveDriveSubsystem.initialPosition();
    gyro.reset();
  }

  /**
   * Use this method to define your button->command mappings. Buttons can be created by
   * instantiating a {@link GenericHID} or one of its subclasses ({@link
   * edu.wpi.first.wpilibj.Joystick} or {@link XboxController}), and then passing it to a {@link
   * edu.wpi.first.wpilibj2.command.button.JoystickButton}.
   */
  private void configureButtonBindings() {
    Button hoodUpButton = inputSubsystem.hoodUpButton();
    if (hoodUpButton != null) {
      hoodUpButton.whenHeld(new InstantCommand(() -> {
        shooterSubsystem.raiseHood();
      }));
      hoodUpButton.whenReleased(new InstantCommand(() -> {
        shooterSubsystem.stopHood();
      }));
    }

    Button hoodDownButton = inputSubsystem.hoodDownButton();
    if (hoodDownButton != null) {
      hoodDownButton.whenHeld(new InstantCommand(() -> {
        shooterSubsystem.lowerHood();
      }));
      hoodDownButton.whenReleased(new InstantCommand(() -> {
        shooterSubsystem.stopHood();
      }));
    }
  }

  /**
   * Use this to pass the autonomous command to the main {@link Robot} class.
   *
   * @return the command to run in autonomous
   */
  public Command getAutonomousCommand() {
    // An ExampleCommand will run in autonomous
    return m_autoCommand;
  }
}<|MERGE_RESOLUTION|>--- conflicted
+++ resolved
@@ -28,11 +28,8 @@
   private final ExampleSubsystem m_exampleSubsystem = new ExampleSubsystem();
   private InputSubsystem inputSubsystem = null;
   private SwerveDriveSubsystem swerveDriveSubsystem = null;
-<<<<<<< HEAD
   private ShooterSubsystem shooterSubsystem = null;
-=======
   private Gyro gyro = null;
->>>>>>> 0d1de6fc
 
   private final ExampleCommand m_autoCommand = new ExampleCommand(m_exampleSubsystem);
 
@@ -40,15 +37,11 @@
   public RobotContainer() {
     gyro = new ADXRS450_Gyro();
     inputSubsystem = new InputSubsystem();
-<<<<<<< HEAD
-    this.swerveDriveSubsystem = new SwerveDriveSubsystem(inputSubsystem);
+    this.swerveDriveSubsystem = new SwerveDriveSubsystem(inputSubsystem, gyro);
     shooterSubsystem = new ShooterSubsystem();
-=======
-    this.swerveDriveSubsystem = new SwerveDriveSubsystem(inputSubsystem, gyro);
 
     // Calibrate the gyro when the robot turns on.
     gyro.calibrate();
->>>>>>> 0d1de6fc
 
     // Configure the button bindings
     configureButtonBindings();
