--- conflicted
+++ resolved
@@ -40,12 +40,8 @@
   private IntakeSubsystem intakeSubsystem = null;
   private ClimberSubsystem climberSubsystem = null;
 
-<<<<<<< HEAD
-  private final ExampleCommand m_autoCommand = new ExampleCommand(m_exampleSubsystem);
   private Command defaultShootingTrajectoryCommand = null; 
-=======
   private Command m_autoCommand = null;
->>>>>>> d02571fb
 
   /** The container for the robot. Contains subsystems, OI devices, and commands. */
   public RobotContainer() {
@@ -76,7 +72,6 @@
       // depending on what the vision solution's distance is.
     }, visionSubsystem, shooterSubsystem));
 
-<<<<<<< HEAD
     defaultShootingTrajectoryCommand = new RunCommand(() -> {
 
       // Using a placeholder value for now untill an accurate value is found
@@ -88,14 +83,12 @@
     }, shooterSubsystem);
 
 
-=======
     // During aitonomous, we want to perform a simple straight run for a preset number of seconds.
     // The swerveDriveSubsystem already "knows" how to do that, so all our official autonomous command
     // has to do for now is start the process.
     m_autoCommand = new InstantCommand(() -> {
       swerveDriveSubsystem.startAutonomousRun();
     }, swerveDriveSubsystem);
->>>>>>> d02571fb
   }
 
 
@@ -253,15 +246,6 @@
   // An ExampleCommand will run in autonomous
     return m_autoCommand;
   }
-
-<<<<<<< HEAD
-  /**
-   * Causes our internal {@link SwerveDriveSubsystem} to perfrom an autonomous operation for
-   * a predefined nmber of seconds. 
-   */
-  public void startAutonomousRun() {
-    swerveDriveSubsystem.startAutonomousRun();
-  }
   
   /**
    * This command runs the DefaultTrajectory command that allows us to shoot with
@@ -270,6 +254,4 @@
   public void setDefaultShootingTrajectory() {
     defaultShootingTrajectoryCommand.schedule();
   }
-=======
->>>>>>> d02571fb
 }