--- conflicted
+++ resolved
@@ -27,16 +27,6 @@
 
 ### CAN bus IDs ###
 
-<<<<<<< HEAD
-1. Front left drive motor (Brushless NEO @ Spark MAX)
-2. Back left drive motor (Brushless NEO @ Spark MAX)
-3. Back right drive motor (Brushless NEO @ Spark MAX)
-4. Front right drive motor (Brushless NEO @ Spark MAX)
-5. Front left pivot motor (Brushless NEO @ Spark MAX)
-6. Back left pivot motor (Brushless NEO @ Spark MAX)
-7. Back right pivot motor (Brushless NEO @ Spark MAX)
-8. Front right pivot motor (Brushless NEO @ Spark MAX)
-=======
 - Drive subsystem:
     - Speed motors:
         1. Front left speed motor (Brushless NEO @ Spark MAX)
@@ -60,7 +50,6 @@
         [SparkMaxAlternateEncoder](https://codedocs.revrobotics.com/java/com/revrobotics/sparkmaxalternateencoder)
         -- since we can get the set point from the vision subsystem, we can put
         this on PWM if we want.
->>>>>>> 1a96a07d
 
 ### PWM ports ###
 
